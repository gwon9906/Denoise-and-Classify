/best_model.keras
#pycache
__pycache__/
*.pyc
*.pyo
*.pyd
*.pyw
*.pyz
*.pywz
*.pyzw
<<<<<<< HEAD
*.pyzwz

# large data
data/*.npy
=======
*.pyzwz
>>>>>>> 03faf161
<|MERGE_RESOLUTION|>--- conflicted
+++ resolved
@@ -8,11 +8,4 @@
 *.pyz
 *.pywz
 *.pyzw
-<<<<<<< HEAD
-*.pyzwz
-
-# large data
-data/*.npy
-=======
-*.pyzwz
->>>>>>> 03faf161
+*.pyzwz